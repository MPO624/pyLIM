"""
This is the first attempt at creating a linear inverse model in Python
using Greg Hakim's matlab script as a template.  I hope to eventually
turn this into a general linear inverse modelling tool

Currently performing a LIM study on surface temps to try and recreate
the findings from Newman 2014.  Script assumes that it is already in
monthly mean format.

"""

import numpy as np
from scipy.io import netcdf as ncf
from scipy.signal import convolve
from scipy.sparse.linalg import eigs
import Stats as st
import matplotlib.pyplot as plt
from time import time
from random import sample
import os

<<<<<<< HEAD
#Clear all previous plots
plt.close('all')

=======
#data_file = '/home/melt/wperkins/data/ccsm4_last_mil/tas_Amon_CCSM4_past1000_r1i1p1_085001-185012.nc'
data_file = '/home/melt/wperkins/data/20CR/air.2m.mon.mean.nc'
>>>>>>> cab8c35f
wsize = 12
var_name = 'air'
neigs = 20
num_trials = 150 
forecast_tlim = 144 #months
<<<<<<< HEAD
NCO = True #NetCDF Operators Flag, always false on Windows for now

if os.name == 'nt':
    data_file = "G:/Hakim Research/data/20CR/air.2m.mon.mean.nc"
    NCO = False
else:
    #data_file = '/home/melt/wperkins/data/ccsm4_last_mil/tas_Amon_CCSM4_past1000_r1i1p1_085001-185012.nc'
    data_file = '/home/melt/wperkins/data/20CR/air.2m.mon.mean.nc'
    
=======

>>>>>>> cab8c35f
#Load netcdf file
f = ncf.netcdf_file(data_file, 'r')
tvar = f.variables[var_name]
#account for data storage as int * scale + offset
try:
    sf = tvar.scale_factor
    offset = tvar.add_offset
    tdata = tvar.data*sf + offset
except AttributeError:
    tdata = tvar.data

#Calc running mean using window size over the data
print "\nCalculating running mean..."
t1 = time()
run_mean, bedge, tedge = st.runMean(f, var_name, wsize, num_procs=2, useNCO=NCO)
t2 = time()
dur = t2 - t1
print "Done! (Completed in %f s)" % dur

#Calculate monthly climatology
new_shp = [run_mean.shape[0]/wsize, wsize] + list(run_mean.shape[1:])
shp_run_mean = run_mean.reshape( new_shp )
print "\nCalculating monthly climatology from running mean..."
mon_climo = np.sum(shp_run_mean, axis=0)/float(new_shp[0])
print "Done!"

#Remove the monthly climo from the running mean
anomaly_srs = (shp_run_mean - mon_climo).reshape(([new_shp[0]*wsize] + new_shp[2:]))

#Calculate EOFs
shp = anomaly_srs.shape
shp_anomaly = anomaly_srs.reshape(shp[0], shp[1]*shp[2])
print "\nCalculating EOFs..."
t1 = time()
eofs, eig_vals, var_pct = st.calcEOF(shp_anomaly.T, neigs)
dur = time() - t1
print "Done! (Completed in %.1f s)" % dur
eof_proj = np.dot(eofs.T, shp_anomaly.T)

print "\nLeading %i EOFS explain %f percent of the total variance" % (neigs, var_pct)

#Start running trials for LIM forecasts
loc = 100 # just for testing right now
time_dim = eof_proj.shape[1] - forecast_tlim
tsample = int(time_dim*0.9)
forecasts = np.zeros( [num_trials, forecast_tlim+1, neigs, (time_dim - tsample)] )
fcast_idxs = np.zeros ((num_trials, (time_dim - tsample)),
                        dtype=np.int16)

for i in range(num_trials):
    print 'Running trial %i' % (i+1)
    #randomize sample of indices for training and testing
    rnd_idx = sample(xrange(time_dim), time_dim)
    train_idx = np.array(rnd_idx[0:tsample])
    indep_idx = np.array(rnd_idx[tsample:])
    fcast_idxs[i] = indep_idx

    for tau in range(forecast_tlim+1):
        x0 = eof_proj[:,train_idx]
        xt = eof_proj[:,(train_idx + tau)]
        xtx0 = np.dot(xt,x0.T) 
        x0x0 = np.dot(x0, x0.T)
        M = np.dot(xtx0, np.linalg.pinv(x0x0))

        #Test on independent data
        x0i = eof_proj[:,indep_idx]
        xti = eof_proj[:,(indep_idx + tau)]
        xfi = np.dot(M, x0i)
        forecasts[i, tau] = xfi
   
#Move into physical space for error calc
#forecast = np.dot(eofs, xfi)[loc]
#true_space = shp_anomaly.T[loc, indep_idx + tau]
#erri = forecast - true_space
#error_stats[i, tau, :] = erri

#Verification Stuff
lead_times = np.array([0, 1, 3, 6, 9, 12])*12
anom_truth = lambda x:  np.array([shp_anomaly.T[loc, (fcast_idxs[i] + x)] for i in len(fcast_idxs)])
true_var = np.array([anom_truth(tau).var() for tau in lead_times]) 
true_mean = np.array([anom_truth(tau).mean() for tau in lead_times])

fcast_var = np.zeros( (len(lead_times), num_trials) )
fcast_mean = np.zeros( fcast_var.shape )

for i in range(len(lead_times)):
     loc_fcast = np.array([np.dot(eofs[loc], fcast[lead_times[i]]) for fcast in forecasts])
     varis = np.zeros( len(loc_fcast) )
     means = np.zeros( varis.shape )
     for j in range(len(loc_fcast)):
         varis[j] = loc_fcast[0:j+1].var() 
         means[j] = loc_fcast[0:j+1].mean()
     fcast_var[i,:] = varis
     fcast_mean[i,:] = means

fig, ax = plt.subplots(2,1, sharex=True)
x = range(fcast_var.shape[1])

for i,var in enumerate(fcast_var):
    ax[0].plot(x, var, linewidth=2, label='Lead Time = %i yr' % (lead_times[i]/12))
    ax[0].legend()
    ax[1].plot(x, fcast_mean[i], linewidth=2)

for line, var in zip(ax[0].get_lines(), true_var):
    ax[0].axhline(y=var, linestyle = '--', color = line.get_color())

ax[0].set_title('Forecast Variance & Mean vs. # Trials (Single Gridpoint)')
ax[1].set_xlabel('Trial #')
ax[0].set_ylabel('Variance (K)')
ax[1].set_ylabel('Mean (K)')

fig.show()
f.close()<|MERGE_RESOLUTION|>--- conflicted
+++ resolved
@@ -19,20 +19,14 @@
 from random import sample
 import os
 
-<<<<<<< HEAD
 #Clear all previous plots
 plt.close('all')
 
-=======
-#data_file = '/home/melt/wperkins/data/ccsm4_last_mil/tas_Amon_CCSM4_past1000_r1i1p1_085001-185012.nc'
-data_file = '/home/melt/wperkins/data/20CR/air.2m.mon.mean.nc'
->>>>>>> cab8c35f
 wsize = 12
 var_name = 'air'
 neigs = 20
 num_trials = 150 
 forecast_tlim = 144 #months
-<<<<<<< HEAD
 NCO = True #NetCDF Operators Flag, always false on Windows for now
 
 if os.name == 'nt':
@@ -41,10 +35,7 @@
 else:
     #data_file = '/home/melt/wperkins/data/ccsm4_last_mil/tas_Amon_CCSM4_past1000_r1i1p1_085001-185012.nc'
     data_file = '/home/melt/wperkins/data/20CR/air.2m.mon.mean.nc'
-    
-=======
 
->>>>>>> cab8c35f
 #Load netcdf file
 f = ncf.netcdf_file(data_file, 'r')
 tvar = f.variables[var_name]
